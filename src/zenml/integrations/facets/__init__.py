#  Copyright (c) ZenML GmbH 2021. All Rights Reserved.
#
#  Licensed under the Apache License, Version 2.0 (the "License");
#  you may not use this file except in compliance with the License.
#  You may obtain a copy of the License at:
#
#       http://www.apache.org/licenses/LICENSE-2.0
#
#  Unless required by applicable law or agreed to in writing, software
#  distributed under the License is distributed on an "AS IS" BASIS,
#  WITHOUT WARRANTIES OR CONDITIONS OF ANY KIND, either express
#  or implied. See the License for the specific language governing
#  permissions and limitations under the License.

from zenml.integrations.constants import FACETS
from zenml.integrations.integration import Integration


class FacetsIntegration(Integration):
    """Definition of [Facet](https://pair-code.github.io/facets/) integration
    for ZenML."""

    NAME = FACETS
<<<<<<< HEAD
    REQUIREMENTS = ["facets-overview >= 1.0.0"]
=======
    REQUIREMENTS = ["facets-overview>=1.0.0"]


FacetsIntegration.check_installation()
>>>>>>> b537d5a7
<|MERGE_RESOLUTION|>--- conflicted
+++ resolved
@@ -21,11 +21,4 @@
     for ZenML."""
 
     NAME = FACETS
-<<<<<<< HEAD
-    REQUIREMENTS = ["facets-overview >= 1.0.0"]
-=======
-    REQUIREMENTS = ["facets-overview>=1.0.0"]
-
-
-FacetsIntegration.check_installation()
->>>>>>> b537d5a7
+    REQUIREMENTS = ["facets-overview>=1.0.0"]