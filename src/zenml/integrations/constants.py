#  Copyright (c) ZenML GmbH 2021. All Rights Reserved.
#
#  Licensed under the Apache License, Version 2.0 (the "License");
#  you may not use this file except in compliance with the License.
#  You may obtain a copy of the License at:
#
#       https://www.apache.org/licenses/LICENSE-2.0
#
#  Unless required by applicable law or agreed to in writing, software
#  distributed under the License is distributed on an "AS IS" BASIS,
#  WITHOUT WARRANTIES OR CONDITIONS OF ANY KIND, either express
#  or implied. See the License for the specific language governing
#  permissions and limitations under the License.
"""Constants for ZenML integrations."""

AIRFLOW = "airflow"
AWS = "aws"
AZURE = "azure"
AZUREML = "azureml"
DASH = "dash"
DEEPCHECKS = "deepchecks"
EVIDENTLY = "evidently"
FACETS = "facets"
FEAST = "feast"
GCP = "gcp"
GCP_SECRETS_MANAGER = "gcp_secrets_manager"
GITHUB = "github"
GRAPHVIZ = "graphviz"
<<<<<<< HEAD
KSERVE = "kserve"
=======
HUGGINGFACE = "huggingface"
>>>>>>> c29bfd14
GREAT_EXPECTATIONS = "great_expectations"
KUBEFLOW = "kubeflow"
LABEL_STUDIO = "label_studio"
KUBERNETES = "kubernetes"
LIGHTGBM = "lightgbm"
MLFLOW = "mlflow"
NEURAL_PROPHET = "neural_prophet"
PLOTLY = "plotly"
PYTORCH = "pytorch"
PYTORCH_L = "pytorch_lightning"
S3 = "s3"
SAGEMAKER = "sagemaker"
SCIPY = "scipy"
SELDON = "seldon"
SKLEARN = "sklearn"
SLACK = "slack"
TENSORFLOW = "tensorflow"
VAULT = "vault"
WHYLOGS = "whylogs"
WANDB = "wandb"
VERTEX = "vertex"
XGBOOST = "xgboost"
VAULT = "vault"<|MERGE_RESOLUTION|>--- conflicted
+++ resolved
@@ -26,11 +26,8 @@
 GCP_SECRETS_MANAGER = "gcp_secrets_manager"
 GITHUB = "github"
 GRAPHVIZ = "graphviz"
-<<<<<<< HEAD
 KSERVE = "kserve"
-=======
 HUGGINGFACE = "huggingface"
->>>>>>> c29bfd14
 GREAT_EXPECTATIONS = "great_expectations"
 KUBEFLOW = "kubeflow"
 LABEL_STUDIO = "label_studio"
