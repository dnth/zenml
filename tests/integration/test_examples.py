#  Copyright (c) ZenML GmbH 2022. All Rights Reserved.
#
#  Licensed under the Apache License, Version 2.0 (the "License");
#  you may not use this file except in compliance with the License.
#  You may obtain a copy of the License at:
#
#       https://www.apache.org/licenses/LICENSE-2.0
#
#  Unless required by applicable law or agreed to in writing, software
#  distributed under the License is distributed on an "AS IS" BASIS,
#  WITHOUT WARRANTIES OR CONDITIONS OF ANY KIND, either express
#  or implied. See the License for the specific language governing
#  permissions and limitations under the License.
import logging
import os
import platform
import shutil
from pathlib import Path
from typing import Callable, NamedTuple, Optional

import pytest

from zenml.cli import EXAMPLES_RUN_SCRIPT, SHELL_EXECUTABLE, LocalExample
from zenml.repository import Repository

from .example_validations import (
    drift_detection_example_validation,
    generate_basic_validation_function,
    mlflow_tracking_example_validation,
    mlflow_tracking_setup,
    whylogs_example_validation,
)


def copy_example_files(example_dir: str, dst_dir: str) -> None:
    for item in os.listdir(example_dir):
        if item == ".zen":
            # don't copy any existing ZenML repository
            continue

        s = os.path.join(example_dir, item)
        d = os.path.join(dst_dir, item)
        if os.path.isdir(s):
            shutil.copytree(s, d)
        else:
            shutil.copy2(s, d)


def example_runner(examples_dir):
    """Get the executable that runs examples.

    By default, returns the path to an executable .sh file in the
    repository, but can also prefix that with the path to a shell
    / interpreter when the file is not executable on its own. The
    latter option is needed for Windows compatibility.
    """
    return (
        [os.environ[SHELL_EXECUTABLE]] if SHELL_EXECUTABLE in os.environ else []
    ) + [str(examples_dir / EXAMPLES_RUN_SCRIPT)]


class ExampleIntegrationTestConfiguration(NamedTuple):
    """Configuration options for testing a ZenML example.

    Attributes:
        name: The name (=directory name) of the example
        validation_function: A function that validates that this example ran
            correctly.
        setup_function: Optional function that performs any additional setup
            (e.g. modifying the stack) before the example is run.
        skip_on_windows: If `True`, this example will not run on windows.
    """

    name: str
    validation_function: Callable[[Repository], None]
    setup_function: Optional[Callable[[Repository], None]] = None
    skip_on_windows: bool = False


examples = [
<<<<<<< HEAD
    # ExampleIntegrationTestConfiguration(
    #     name="airflow_orchestration",
    #     validation_function=generate_basic_validation_function(
    #         pipeline_name="airflow_example_pipeline", step_count=3
    #     ),
    # ),
    # ExampleIntegrationTestConfiguration(
    #     name="evidently_drift_detection",
    #     validation_function=drift_detection_example_validation,
    # ),
    # ExampleIntegrationTestConfiguration(
    #     name="facets_visualize_statistics",
    #     validation_function=generate_basic_validation_function(
    #         pipeline_name="boston_housing_pipeline", step_count=3
    #     ),
    # ),
    # ExampleIntegrationTestConfiguration(
    #     name="kubeflow_pipelines_orchestration",
    #     validation_function=generate_basic_validation_function(
    #         pipeline_name="mnist_pipeline", step_count=4
    #     ),
    # ),
    # # TODO [ENG-858]: Create Integration tests for lightgbm
    # # TODO [ENG-859]: Create Integration tests for MLFlow Deployment
    # ExampleIntegrationTestConfiguration(
    #     name="mlflow_tracking",
    #     validation_function=mlflow_tracking_example_validation,
    #     setup_function=mlflow_tracking_setup,
    #     skip_on_windows=True,
    # ),
    # ExampleIntegrationTestConfiguration(
    #     name="neural_prophet",
    #     validation_function=generate_basic_validation_function(
    #         pipeline_name="neural_prophet_pipeline", step_count=3
    #     ),
    # ),
    # # TODO [ENG-708]: Enable running the whylogs example on kubeflow
    # ExampleIntegrationTestConfiguration(
    #     name="whylogs_data_profiling",
    #     validation_function=whylogs_example_validation,
    # ),
=======
    ExampleIntegrationTestConfiguration(
        name="airflow_orchestration",
        validation_function=generate_basic_validation_function(
            pipeline_name="airflow_example_pipeline", step_count=3
        ),
    ),
    ExampleIntegrationTestConfiguration(
        name="evidently_drift_detection",
        validation_function=drift_detection_example_validation,
    ),
    ExampleIntegrationTestConfiguration(
        name="facets_visualize_statistics",
        validation_function=generate_basic_validation_function(
            pipeline_name="boston_housing_pipeline", step_count=3
        ),
    ),
    ExampleIntegrationTestConfiguration(
        name="kubeflow_pipelines_orchestration",
        validation_function=generate_basic_validation_function(
            pipeline_name="mnist_pipeline", step_count=4
        ),
    ),
    # TODO [ENG-858]: Create Integration tests for lightgbm
    # TODO [ENG-859]: Create Integration tests for MLflow Deployment
    ExampleIntegrationTestConfiguration(
        name="mlflow_tracking",
        validation_function=mlflow_tracking_example_validation,
        setup_function=mlflow_tracking_setup,
        skip_on_windows=True,
    ),
    ExampleIntegrationTestConfiguration(
        name="neural_prophet",
        validation_function=generate_basic_validation_function(
            pipeline_name="neural_prophet_pipeline", step_count=3
        ),
    ),
    # TODO [ENG-708]: Enable running the whylogs example on kubeflow
    ExampleIntegrationTestConfiguration(
        name="whylogs_data_profiling",
        validation_function=whylogs_example_validation,
    ),
>>>>>>> 6c0439ab
    ExampleIntegrationTestConfiguration(
        name="xgboost",
        validation_function=generate_basic_validation_function(
            pipeline_name="xgboost_pipeline", step_count=3
        ),
        skip_on_windows=True,
    ),
    # # TODO [ENG-860]: Investigate why xgboost test doesn't work on windows
    # # TODO [ENG-861]: Investigate why huggingface test throws pip error on
    # #  dill<0.3.2,>=0.3.1.1, but you have dill 0.3.4
    # ExampleIntegrationTestConfiguration(
    #     name="pytorch",
    #     validation_function=generate_basic_validation_function(
    #         pipeline_name="fashion_mnist_pipeline", step_count=3
    #     ),
    # ),
]


@pytest.mark.parametrize(
    "example_configuration",
    [pytest.param(example, id=example.name) for example in examples],
)
def test_run_example(
    example_configuration: ExampleIntegrationTestConfiguration,
    tmp_path_factory: pytest.TempPathFactory,
    repo_fixture_name: str,
    request: pytest.FixtureRequest,
    virtualenv: str,
) -> None:
    """Runs the given examples and validates they ran correctly.

    Args:
        example_configuration: Configuration of the example to run.
        tmp_path_factory: Factory to generate temporary test paths.
        repo_fixture_name: Name of a fixture that returns a ZenML repository.
            This fixture will be executed and the example will run on the
            active stack of the repository given by the fixture.
        request: Pytest fixture needed to run the fixture given in the
            `repo_fixture_name` argument
        virtualenv: Either a separate cloned environment for each test, or an
                    empty string.
    """
    if example_configuration.skip_on_windows and platform.system() == "Windows":
        logging.info(
            f"Skipping example {example_configuration.name} on windows."
        )
        return

    # run the fixture given by repo_fixture_name
    repo = request.getfixturevalue(repo_fixture_name)

    tmp_path = tmp_path_factory.mktemp("tmp")

    # Root directory of all checked out examples
    examples_directory = Path(repo.original_cwd) / "examples"

    # Copy all example files into the repository directory
    copy_example_files(
        str(examples_directory / example_configuration.name), str(tmp_path)
    )

    # allow any additional setup that the example might need
    if example_configuration.setup_function:
        example_configuration.setup_function(repo)

    # Run the example
    example = LocalExample(name=example_configuration.name, path=tmp_path)
    example.run_example(
        example_runner(examples_directory),
        force=True,
        prevent_stack_setup=True,
    )

    # Validate the result
    example_configuration.validation_function(repo)

    # clean up
    try:
        shutil.rmtree(tmp_path)
    except PermissionError:
        # Windows does not have the concept of unlinking a file and deleting
        # once all processes that are accessing the resource are done
        # instead windows tries to delete immediately and fails with a
        # PermissionError: [WinError 32] The process cannot access the
        # file because it is being used by another process
        logging.debug(
            "Skipping deletion of temp dir at teardown, due to "
            "Windows Permission error"
        )<|MERGE_RESOLUTION|>--- conflicted
+++ resolved
@@ -78,49 +78,6 @@
 
 
 examples = [
-<<<<<<< HEAD
-    # ExampleIntegrationTestConfiguration(
-    #     name="airflow_orchestration",
-    #     validation_function=generate_basic_validation_function(
-    #         pipeline_name="airflow_example_pipeline", step_count=3
-    #     ),
-    # ),
-    # ExampleIntegrationTestConfiguration(
-    #     name="evidently_drift_detection",
-    #     validation_function=drift_detection_example_validation,
-    # ),
-    # ExampleIntegrationTestConfiguration(
-    #     name="facets_visualize_statistics",
-    #     validation_function=generate_basic_validation_function(
-    #         pipeline_name="boston_housing_pipeline", step_count=3
-    #     ),
-    # ),
-    # ExampleIntegrationTestConfiguration(
-    #     name="kubeflow_pipelines_orchestration",
-    #     validation_function=generate_basic_validation_function(
-    #         pipeline_name="mnist_pipeline", step_count=4
-    #     ),
-    # ),
-    # # TODO [ENG-858]: Create Integration tests for lightgbm
-    # # TODO [ENG-859]: Create Integration tests for MLFlow Deployment
-    # ExampleIntegrationTestConfiguration(
-    #     name="mlflow_tracking",
-    #     validation_function=mlflow_tracking_example_validation,
-    #     setup_function=mlflow_tracking_setup,
-    #     skip_on_windows=True,
-    # ),
-    # ExampleIntegrationTestConfiguration(
-    #     name="neural_prophet",
-    #     validation_function=generate_basic_validation_function(
-    #         pipeline_name="neural_prophet_pipeline", step_count=3
-    #     ),
-    # ),
-    # # TODO [ENG-708]: Enable running the whylogs example on kubeflow
-    # ExampleIntegrationTestConfiguration(
-    #     name="whylogs_data_profiling",
-    #     validation_function=whylogs_example_validation,
-    # ),
-=======
     ExampleIntegrationTestConfiguration(
         name="airflow_orchestration",
         validation_function=generate_basic_validation_function(
@@ -162,7 +119,6 @@
         name="whylogs_data_profiling",
         validation_function=whylogs_example_validation,
     ),
->>>>>>> 6c0439ab
     ExampleIntegrationTestConfiguration(
         name="xgboost",
         validation_function=generate_basic_validation_function(
@@ -170,15 +126,15 @@
         ),
         skip_on_windows=True,
     ),
-    # # TODO [ENG-860]: Investigate why xgboost test doesn't work on windows
-    # # TODO [ENG-861]: Investigate why huggingface test throws pip error on
-    # #  dill<0.3.2,>=0.3.1.1, but you have dill 0.3.4
-    # ExampleIntegrationTestConfiguration(
-    #     name="pytorch",
-    #     validation_function=generate_basic_validation_function(
-    #         pipeline_name="fashion_mnist_pipeline", step_count=3
-    #     ),
-    # ),
+    # TODO [ENG-860]: Investigate why xgboost test doesn't work on windows
+    # TODO [ENG-861]: Investigate why huggingface test throws pip error on
+    #  dill<0.3.2,>=0.3.1.1, but you have dill 0.3.4
+    ExampleIntegrationTestConfiguration(
+        name="pytorch",
+        validation_function=generate_basic_validation_function(
+            pipeline_name="fashion_mnist_pipeline", step_count=3
+        ),
+    ),
 ]
 
 
