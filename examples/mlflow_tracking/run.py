#  Copyright (c) ZenML GmbH 2022. All Rights Reserved.
#
#  Licensed under the Apache License, Version 2.0 (the "License");
#  you may not use this file except in compliance with the License.
#  You may obtain a copy of the License at:
#
#       http://www.apache.org/licenses/LICENSE-2.0
#
#  Unless required by applicable law or agreed to in writing, software
#  distributed under the License is distributed on an "AS IS" BASIS,
#  WITHOUT WARRANTIES OR CONDITIONS OF ANY KIND, either express
#  or implied. See the License for the specific language governing
#  permissions and limitations under the License.

<<<<<<< HEAD
from pipelines.training_pipeline.training_pipeline \
    import \
    mlflow_example_pipeline
from steps.evaluator.evaluator_step import tf_evaluator
from steps.trainer.trainer_step import TrainerConfig, \
    tf_trainer
from steps.normalizer.normalizer_step import normalizer
from steps.loader.loader_step import loader_mnist
=======
from pipelines.training_pipeline.training_pipeline import (
    mlflow_example_pipeline,
)
from steps.evaluator.evaluator_step import tf_evaluator
from steps.loader.loader_step import loader_mnist
from steps.normalizer.normalizer_step import normalizer
from steps.trainer.trainer_step import TrainerConfig, tf_trainer
>>>>>>> 1b32b703

from zenml.integrations.mlflow.mlflow_utils import get_tracking_uri

if __name__ == "__main__":
    # Initialize a pipeline run
    run_1 = mlflow_example_pipeline(
        importer=loader_mnist(),
        normalizer=normalizer(),
        trainer=tf_trainer(config=TrainerConfig(epochs=5, lr=0.0003)),
        evaluator=tf_evaluator(),
    )

    run_1.run()

    # Initialize a pipeline run again
    run_2 = mlflow_example_pipeline(
        importer=loader_mnist(),
        normalizer=normalizer(),
        trainer=tf_trainer(config=TrainerConfig(epochs=5, lr=0.0001)),
        evaluator=tf_evaluator(),
    )

    run_2.run()

    print(
        "Now run \n "
        f"    mlflow ui --backend-store-uri {get_tracking_uri()}\n"
        "To inspect your experiment runs within the mlflow UI.\n"
        "You can find your runs tracked within the `mlflow_example_pipeline`"
        "experiment. Here you'll also be able to compare the two runs.)"
    )<|MERGE_RESOLUTION|>--- conflicted
+++ resolved
@@ -12,16 +12,6 @@
 #  or implied. See the License for the specific language governing
 #  permissions and limitations under the License.
 
-<<<<<<< HEAD
-from pipelines.training_pipeline.training_pipeline \
-    import \
-    mlflow_example_pipeline
-from steps.evaluator.evaluator_step import tf_evaluator
-from steps.trainer.trainer_step import TrainerConfig, \
-    tf_trainer
-from steps.normalizer.normalizer_step import normalizer
-from steps.loader.loader_step import loader_mnist
-=======
 from pipelines.training_pipeline.training_pipeline import (
     mlflow_example_pipeline,
 )
@@ -29,7 +19,6 @@
 from steps.loader.loader_step import loader_mnist
 from steps.normalizer.normalizer_step import normalizer
 from steps.trainer.trainer_step import TrainerConfig, tf_trainer
->>>>>>> 1b32b703
 
 from zenml.integrations.mlflow.mlflow_utils import get_tracking_uri
 
